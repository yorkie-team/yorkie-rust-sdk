--- conflicted
+++ resolved
@@ -1,6 +1,3 @@
-<<<<<<< HEAD
 pub mod json;
-=======
 pub mod key;
->>>>>>> 5ec8c559
 pub mod time;